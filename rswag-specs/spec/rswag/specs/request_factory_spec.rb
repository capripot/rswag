--- conflicted
+++ resolved
@@ -158,6 +158,25 @@
               expect(request[:payload]).to eq("{\"text\":\"Some comment\"}")
             end
           end
+
+          context 'form payload' do
+            before do
+              metadata[:operation][:consumes] = [ 'multipart/form-data' ]
+              metadata[:operation][:parameters] = [
+                { name: 'f1', in: :formData, type: :string },
+                { name: 'f2', in: :formData, type: :string }
+              ]
+              allow(example).to receive(:f1).and_return('foo blah')
+              allow(example).to receive(:f2).and_return('bar blah')
+            end
+
+            it 'sets payload to hash of names and example values' do
+              expect(request[:payload]).to eq(
+                'f1' => 'foo blah',
+                'f2' => 'bar blah'
+              )
+            end
+          end
         end
 
         context 'produces content' do
@@ -206,22 +225,7 @@
           end
         end
 
-<<<<<<< HEAD
         context 'basic auth' do
-=======
-        context "'formData' parameter" do
-          before do
-            api_metadata[:operation][:parameters] << { name: 'comment', in: :formData, type: 'string' }
-            allow(example).to receive(:comment).and_return('Some comment')
-          end
-
-          it 'returns the example value as a hash' do
-            expect(body).to eq({"comment" => "Some comment"})
-          end
-        end
-
-        context "referenced 'body' parameter" do
->>>>>>> 44840ab8
           before do
             swagger_doc[:securityDefinitions] = { basic: { type: :basic } }
             metadata[:operation][:security] = [ basic: [] ]
@@ -232,24 +236,6 @@
             expect(request[:headers]).to eq('HTTP_AUTHORIZATION' => 'Basic foobar')
           end
         end
-<<<<<<< HEAD
-=======
-
-        context "referenced 'formData' parameter" do
-          before do
-            api_metadata[:operation][:parameters] << { '$ref' => '#/parameters/comment' }
-            global_metadata[:parameters] = {
-              'comment' => { name: 'comment', in: :formData, type: 'string' }
-            }
-            allow(example).to receive(:comment).and_return('Some comment')
-          end
-
-          it 'returns the example value as a json string' do
-            expect(body).to eq({"comment" => "Some comment"})
-          end
-        end
-      end
->>>>>>> 44840ab8
 
         context 'oauth2' do
           before do
