# This file is auto-generated from the current state of the database. Instead
# of editing this file, please use the migrations feature of Active Record to
# incrementally modify your database, and then regenerate this schema definition.
#
# Note that this schema.rb definition is the authoritative source for your
# database schema. If you need to create the application database on another
# system, you should be using db:schema:load, not running all the migrations
# from scratch. The latter is a flawed and unsustainable approach (the more migrations
# you'll amass, the slower it'll run and the greater likelihood for issues).
#
# It's strongly recommended that you check this file into your version control system.

ActiveRecord::Schema.define(version: 20160218212104) do

<<<<<<< HEAD
  create_table "blogs", :force => true do |t|
    t.string   "title"
    t.text     "content"
    t.string   "thumbnail"
    t.datetime "created_at", :null => false
    t.datetime "updated_at", :null => false
=======
  create_table "blogs", force: :cascade do |t|
    t.string "title", limit: 255
    t.text "content"
    t.datetime "created_at", null: false
    t.datetime "updated_at", null: false
>>>>>>> 521ab14e
  end

end<|MERGE_RESOLUTION|>--- conflicted
+++ resolved
@@ -12,20 +12,12 @@
 
 ActiveRecord::Schema.define(version: 20160218212104) do
 
-<<<<<<< HEAD
-  create_table "blogs", :force => true do |t|
-    t.string   "title"
-    t.text     "content"
-    t.string   "thumbnail"
-    t.datetime "created_at", :null => false
-    t.datetime "updated_at", :null => false
-=======
   create_table "blogs", force: :cascade do |t|
     t.string "title", limit: 255
     t.text "content"
+    t.string   "thumbnail"
     t.datetime "created_at", null: false
     t.datetime "updated_at", null: false
->>>>>>> 521ab14e
   end
 
 end