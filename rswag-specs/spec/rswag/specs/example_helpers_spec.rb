# frozen_string_literal: true

require 'open_api/rswag/specs/example_helpers'

<<<<<<< HEAD
    RSpec.describe ExampleHelpers do
      subject { double('example') }

      before do
        subject.extend(ExampleHelpers)
        allow(Rswag::Specs).to receive(:config).and_return(config)
        allow(config).to receive(:get_swagger_doc).and_return(swagger_doc)
        stub_const('Rswag::Specs::RAILS_VERSION', 3)
      end
      let(:config) { double('config') }
      let(:swagger_doc) do
        {
          securityDefinitions: {
            api_key: {
              type: :apiKey,
              name: 'api_key',
              in: :query
            }
=======
module OpenApi
  module Rswag
    module Specs
      describe ExampleHelpers do
        subject { double('example') }

        before do
          subject.extend(ExampleHelpers)
          allow(OpenApi::Rswag::Specs).to receive(:config).and_return(config)
          allow(config).to receive(:get_swagger_doc).and_return(swagger_doc)
          stub_const('Rswag::Specs::RAILS_VERSION', 3)
        end
        let(:config) { double('config') }
        let(:swagger_doc) do
          {
              components: {
                  securitySchemes: {
                      api_key: {
                          type: :apiKey,
                          name: 'api_key',
                          in: :query
                      }
                  }
              }
>>>>>>> f331e064
          }
        end
        let(:metadata) do
          {
              path_item: { template: '/blogs/{blog_id}/comments/{id}' },
              operation: {
                  verb: :put,
                  summary: 'Updates a blog',
                  consumes: ['application/json'],
                  parameters: [
                      { name: :blog_id, in: :path, type: 'integer' },
                      { name: 'id', in: :path, type: 'integer' },
                      { name: 'q1', in: :query, type: 'string' },
                      { name: :blog, in: :body, schema: { type: 'object' } }
                  ],
                  security: [
                      { api_key: [] }
                  ]
              }
          }
        end

        describe '#submit_request(metadata)' do
          before do
            allow(subject).to receive(:blog_id).and_return(1)
            allow(subject).to receive(:id).and_return(2)
            allow(subject).to receive(:q1).and_return('foo')
            allow(subject).to receive(:api_key).and_return('fookey')
            allow(subject).to receive(:blog).and_return(text: 'Some comment')
            allow(subject).to receive(:put)
            subject.submit_request(metadata)
          end

          it "submits a request built from metadata and 'let' values" do
            expect(subject).to have_received(:put).with(
                '/blogs/1/comments/2?q1=foo&api_key=fookey',
                '{"text":"Some comment"}',
                'CONTENT_TYPE' => 'application/json'
            )
          end
        end
      end
    end
  end
end<|MERGE_RESOLUTION|>--- conflicted
+++ resolved
@@ -1,8 +1,10 @@
 # frozen_string_literal: true
 
-require 'open_api/rswag/specs/example_helpers'
+require 'rswag/specs/example_helpers'
 
-<<<<<<< HEAD
+module Rswag
+  module Specs
+
     RSpec.describe ExampleHelpers do
       subject { double('example') }
 
@@ -21,72 +23,63 @@
               name: 'api_key',
               in: :query
             }
-=======
-module OpenApi
-  module Rswag
-    module Specs
-      describe ExampleHelpers do
-        subject { double('example') }
+          }
+        }
+      end
+      ## OA3
+      # let(:swagger_doc) do
+      #   {
+      #     components: {
+      #       securitySchemes: {
+      #         api_key: {
+      #           type: :apiKey,
+      #           name: 'api_key',
+      #           in: :query
+      #         }
+      #       }
+      #     }
+      #   }
+      # end
 
+      let(:metadata) do
+        {
+          path_item: { template: '/blogs/{blog_id}/comments/{id}' },
+          operation: {
+            verb: :put,
+            summary: 'Updates a blog',
+            consumes: [ 'application/json' ],
+            parameters: [
+              { name: :blog_id, in: :path, type: 'integer' },
+              { name: 'id', in: :path, type: 'integer' },
+              { name: 'q1', in: :query, type: 'string' },
+              { name: :blog, in: :body, schema: { type: 'object' } }
+            ],
+            security: [
+              { api_key: [] }
+            ]
+          }
+        }
+      end
+
+      describe '#submit_request(metadata)' do
         before do
-          subject.extend(ExampleHelpers)
-          allow(OpenApi::Rswag::Specs).to receive(:config).and_return(config)
-          allow(config).to receive(:get_swagger_doc).and_return(swagger_doc)
-          stub_const('Rswag::Specs::RAILS_VERSION', 3)
-        end
-        let(:config) { double('config') }
-        let(:swagger_doc) do
-          {
-              components: {
-                  securitySchemes: {
-                      api_key: {
-                          type: :apiKey,
-                          name: 'api_key',
-                          in: :query
-                      }
-                  }
-              }
->>>>>>> f331e064
-          }
-        end
-        let(:metadata) do
-          {
-              path_item: { template: '/blogs/{blog_id}/comments/{id}' },
-              operation: {
-                  verb: :put,
-                  summary: 'Updates a blog',
-                  consumes: ['application/json'],
-                  parameters: [
-                      { name: :blog_id, in: :path, type: 'integer' },
-                      { name: 'id', in: :path, type: 'integer' },
-                      { name: 'q1', in: :query, type: 'string' },
-                      { name: :blog, in: :body, schema: { type: 'object' } }
-                  ],
-                  security: [
-                      { api_key: [] }
-                  ]
-              }
-          }
+          allow(subject).to receive(:blog_id).and_return(1)
+          allow(subject).to receive(:id).and_return(2)
+          allow(subject).to receive(:q1).and_return('foo')
+          allow(subject).to receive(:api_key).and_return('fookey')
+          allow(subject).to receive(:blog).and_return(text: 'Some comment')
+          allow(subject).to receive(:put)
+          subject.submit_request(metadata)
         end
 
-        describe '#submit_request(metadata)' do
-          before do
-            allow(subject).to receive(:blog_id).and_return(1)
-            allow(subject).to receive(:id).and_return(2)
-            allow(subject).to receive(:q1).and_return('foo')
-            allow(subject).to receive(:api_key).and_return('fookey')
-            allow(subject).to receive(:blog).and_return(text: 'Some comment')
-            allow(subject).to receive(:put)
-            subject.submit_request(metadata)
-          end
-
-          it "submits a request built from metadata and 'let' values" do
-            expect(subject).to have_received(:put).with(
-                '/blogs/1/comments/2?q1=foo&api_key=fookey',
-                '{"text":"Some comment"}',
-                'CONTENT_TYPE' => 'application/json'
-            )
-          end
+        it "submits a request built from metadata and 'let' values" do
+          expect(subject).to have_received(:put).with(
+            '/blogs/1/comments/2?q1=foo&api_key=fookey',
+            '{"text":"Some comment"}',
+            { 'CONTENT_TYPE' => 'application/json' }
+            ## OA3
+            # 'CONTENT_TYPE' => 'application/json'
+          )
         end
       end
     end
