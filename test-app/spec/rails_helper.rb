# frozen_string_literal: true

# This file is copied to spec/ when you run 'rails generate rspec:install'
ENV['RAILS_ENV'] ||= 'test'
require File.expand_path('../config/environment', __dir__)
# Prevent database truncation if the environment is production
abort('The Rails environment is running in production mode!') if Rails.env.production?
require 'spec_helper'
require 'rspec/rails'
# Add additional requires below this line. Rails is not loaded until this point!

# Requires supporting ruby files with custom matchers and macros, etc, in
# spec/support/ and its subdirectories. Files matching `spec/**/*_spec.rb` are
# run as spec files by default. This means that files in spec/support that end
# in _spec.rb will both be required and run as specs, causing the specs to be
# run twice. It is recommended that you do not name files matching this glob to
# end with _spec.rb. You can configure this pattern with the --pattern
# option on the command line or in ~/.rspec, .rspec or `.rspec-local`.
#
# The following line is provided for convenience purposes. It has the downside
# of increasing the boot-up time by auto-requiring all files in the support
# directory. Alternatively, in the individual `*_spec.rb` files, manually
# require only the support files necessary.
#
# Dir[Rails.root.join('spec/support/**/*.rb')].each { |f| require f }

RSpec.configure do |config|
  # Remove this line if you're not using ActiveRecord or ActiveRecord fixtures
  config.fixture_path = "#{::Rails.root}/spec/fixtures"

  # If you're not using ActiveRecord, or you'd prefer not to run each of your
  # examples within a transaction, remove the following line or assign false
  # instead of true.
  config.use_transactional_fixtures = true

  # RSpec Rails can automatically mix in different behaviours to your tests
  # based on their file location, for example enabling you to call `get` and
  # `post` in specs under `spec/controllers`.
  #
  # You can disable this behaviour by removing the line below, and instead
  # explicitly tag your specs with their type, e.g.:
  #
  #     RSpec.describe UsersController, :type => :controller do
  #       # ...
  #     end
  #
  # The different available types are documented in the features, such as in
  # https://relishapp.com/rspec/rspec-rails/docs
  config.infer_spec_type_from_file_location!

  # Filter lines from Rails gems in backtraces.
  config.filter_rails_from_backtrace!
  # arbitrary gems may also be filtered via:
  # config.filter_gems_from_backtrace("gem name")

  Capybara.register_driver :firefox_headless do |app|
    options = ::Selenium::WebDriver::Firefox::Options.new
    options.args << '--headless'

<<<<<<< HEAD
Capybara::Webkit.configure(&:block_unknown_urls)
=======
    Capybara::Selenium::Driver.new(app, browser: :firefox, options: options)
  end

  Capybara.javascript_driver = :firefox_headless
end
>>>>>>> d32f098e
<|MERGE_RESOLUTION|>--- conflicted
+++ resolved
@@ -57,12 +57,10 @@
     options = ::Selenium::WebDriver::Firefox::Options.new
     options.args << '--headless'
 
-<<<<<<< HEAD
-Capybara::Webkit.configure(&:block_unknown_urls)
-=======
     Capybara::Selenium::Driver.new(app, browser: :firefox, options: options)
   end
 
   Capybara.javascript_driver = :firefox_headless
 end
->>>>>>> d32f098e
+
+Capybara::Webkit.configure(&:block_unknown_urls)
