--- conflicted
+++ resolved
@@ -17,11 +17,8 @@
 ### Fixed
 
 - Fix Style/SingleArgumentDig issue in `swagger_formatter` (https://github.com/rswag/rswag/pull/486)
-<<<<<<< HEAD
 - Make dependency on rspec-core explicit instead of implied (https://github.com/rswag/rswag/pull/554)
-=======
 - Fix base path for OAS3 specification (https://github.com/rswag/rswag/pull/547)
->>>>>>> 99e56bad
 
 ### Documentation
 
