--- conflicted
+++ resolved
@@ -1,10 +1,6 @@
 TestApp::Application.routes.draw do
-<<<<<<< HEAD
   resources :blogs
-=======
-  resources :blogs, defaults: { :format => :json }
   put '/blogs/:id/upload', to: 'blogs#upload'
->>>>>>> 44840ab8
 
   post 'auth-tests/basic', to: 'auth_tests#basic'
 
