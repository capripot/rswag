# frozen_string_literal: true

require 'active_support/core_ext/hash/deep_merge'
require 'rspec/core/formatters/base_text_formatter'
require 'swagger_helper'

module Rswag
  module Specs
    class SwaggerFormatter < ::RSpec::Core::Formatters::BaseTextFormatter

      # NOTE: rspec 2.x support
      if RSPEC_VERSION > 2
        ::RSpec::Core::Formatters.register self, :example_group_finished, :stop
      end

      def initialize(output, config = Rswag::Specs.config)
        @output = output
        @config = config

        @output.puts 'Generating Swagger docs ...'
      end

      def example_group_finished(notification)
        # NOTE: rspec 2.x support
        metadata = if RSPEC_VERSION > 2
          notification.group.metadata
        else
          notification.metadata
        end

        # !metadata[:document] won't work, since nil means we should generate
        # docs.
        return if metadata[:document] == false
        return unless metadata.key?(:response)

        swagger_doc = @config.get_swagger_doc(metadata[:swagger_doc])

        unless doc_version(swagger_doc).start_with?('2')
          # This is called multiple times per file!
          # metadata[:operation] is also re-used between examples within file
          # therefore be careful NOT to modify its content here.
          upgrade_request_type!(metadata)
          upgrade_servers!(swagger_doc)
          upgrade_oauth!(swagger_doc)
          upgrade_response_produces!(swagger_doc, metadata)
        end

        swagger_doc.deep_merge!(metadata_to_swagger(metadata))
      end

      def stop(_notification = nil)
        @config.swagger_docs.each do |url_path, doc|
          unless doc_version(doc).start_with?('2')
            doc[:paths]&.each_pair do |_k, v|
              v.each_pair do |_verb, value|
                is_hash = value.is_a?(Hash)
                if is_hash && value.dig(:parameters)
                  schema_param = value.dig(:parameters)&.find { |p| (p[:in] == :body || p[:in] == :formData) && p[:schema] }
                  mime_list = value.dig(:consumes) || doc[:consumes]
                  if value && schema_param && mime_list
                    value[:requestBody] = { content: {} } unless value.dig(:requestBody, :content)
                    value[:requestBody][:required] = true if schema_param[:required]
                    mime_list.each do |mime|
                      value[:requestBody][:content][mime] = { schema: schema_param[:schema] }
                    end
                  end

                  value[:parameters].reject! { |p| p[:in] == :body || p[:in] == :formData }
                end
                remove_invalid_operation_keys!(value)
              end
            end
          end

          file_path = File.join(@config.swagger_root, url_path)
          dirname = File.dirname(file_path)
          FileUtils.mkdir_p dirname unless File.exist?(dirname)

          File.open(file_path, 'w') do |file|
            file.write(pretty_generate(doc))
          end

          @output.puts "Swagger doc generated at #{file_path}"
        end
      end

      private

      def pretty_generate(doc)
        if @config.swagger_format == :yaml
          clean_doc = yaml_prepare(doc)
          YAML.dump(clean_doc)
        else # config errors are thrown in 'def swagger_format', no throw needed here
          JSON.pretty_generate(doc)
        end
      end

      def yaml_prepare(doc)
        json_doc = JSON.pretty_generate(doc)
        JSON.parse(json_doc)
      end

      def metadata_to_swagger(metadata)
        response_code = metadata[:response][:code]
        response = metadata[:response].reject { |k, _v| k == :code }

        verb = metadata[:operation][:verb]
        operation = metadata[:operation]
          .reject { |k, _v| k == :verb }
          .merge(responses: { response_code => response })

        path_template = metadata[:path_item][:template]
        path_item = metadata[:path_item]
          .reject { |k, _v| k == :template }
          .merge(verb => operation)

        { paths: { path_template => path_item } }
      end

      def doc_version(doc)
        doc[:openapi] || doc[:swagger] || '3'
      end

      def upgrade_response_produces!(swagger_doc, metadata)
        # Accept header
        mime_list = Array(metadata[:operation][:produces] || swagger_doc[:produces])
        target_node = metadata[:response]
        upgrade_content!(mime_list, target_node)
        metadata[:response].delete(:schema)
      end

      def upgrade_content!(mime_list, target_node)
<<<<<<< HEAD
=======
        target_node.merge!(content: {}) if target_node[:content].nil?
>>>>>>> d645df20
        schema = target_node[:schema]
        return if mime_list.empty? || schema.nil?
        target_node[:content] ||= {}
        target_node.merge!(content: {})

        mime_list.each do |mime_type|
          # TODO upgrade to have content-type specific schema
<<<<<<< HEAD
          (target_node[:content][mime_type] ||= {}).merge!(schema: schema)
=======
          target_node[:content][mime_type] = {} if target_node[:content][mime_type].nil?
          target_node[:content][mime_type][:schema] = schema
>>>>>>> d645df20
        end
      end

      def upgrade_request_type!(metadata)
        # No deprecation here as it seems valid to allow type as a shorthand
        operation_nodes = metadata[:operation][:parameters] || []
        path_nodes = metadata[:path_item][:parameters] || []
        header_node = metadata[:response][:headers] || {}

        (operation_nodes + path_nodes + [header_node]).each do |node|
          if node && node[:type] && node[:schema].nil?
            node[:schema] = { type: node[:type] }
            node.delete(:type)
          end
        end
      end

      def upgrade_servers!(swagger_doc)
        return unless swagger_doc[:servers].nil? && swagger_doc.key?(:schemes)

        ActiveSupport::Deprecation.warn('Rswag::Specs: WARNING: schemes, host, and basePath are replaced in OpenAPI3! Rename to array of servers[{url}] (in swagger_helper.rb)')

        swagger_doc[:servers] = { urls: [] }
        swagger_doc[:schemes].each do |scheme|
          swagger_doc[:servers][:urls] << scheme + '://' + swagger_doc[:host] + swagger_doc[:basePath]
        end

        swagger_doc.delete(:schemes)
        swagger_doc.delete(:host)
        swagger_doc.delete(:basePath)
      end

      def upgrade_oauth!(swagger_doc)
        # find flow in securitySchemes (securityDefinitions will have been re-written)
        schemes = swagger_doc.dig(:components, :securitySchemes)
        return unless schemes&.any? { |_k, v| v.key?(:flow) }

        schemes.each do |name, v|
          next unless v.key?(:flow)

          ActiveSupport::Deprecation.warn("Rswag::Specs: WARNING: securityDefinitions flow is replaced in OpenAPI3! Rename to components/securitySchemes/#{name}/flows[] (in swagger_helper.rb)")
          flow = swagger_doc[:components][:securitySchemes][name].delete(:flow).to_s
          if flow == 'accessCode'
            ActiveSupport::Deprecation.warn("Rswag::Specs: WARNING: securityDefinitions accessCode is replaced in OpenAPI3! Rename to clientCredentials (in swagger_helper.rb)")
            flow = 'authorizationCode'
          end
          if flow == 'application'
            ActiveSupport::Deprecation.warn("Rswag::Specs: WARNING: securityDefinitions application is replaced in OpenAPI3! Rename to authorizationCode (in swagger_helper.rb)")
            flow = 'clientCredentials'
          end
          flow_elements = swagger_doc[:components][:securitySchemes][name].except(:type).each_with_object({}) do |(k, _v), a|
            a[k] = swagger_doc[:components][:securitySchemes][name].delete(k)
          end
          swagger_doc[:components][:securitySchemes][name].merge!(flows: { flow => flow_elements })
        end
      end

      def remove_invalid_operation_keys!(value)
        is_hash = value.is_a?(Hash)
        value.delete(:consumes) if is_hash && value.dig(:consumes)
        value.delete(:produces) if is_hash && value.dig(:produces)
      end
    end
  end
end<|MERGE_RESOLUTION|>--- conflicted
+++ resolved
@@ -130,10 +130,6 @@
       end
 
       def upgrade_content!(mime_list, target_node)
-<<<<<<< HEAD
-=======
-        target_node.merge!(content: {}) if target_node[:content].nil?
->>>>>>> d645df20
         schema = target_node[:schema]
         return if mime_list.empty? || schema.nil?
         target_node[:content] ||= {}
@@ -141,12 +137,7 @@
 
         mime_list.each do |mime_type|
           # TODO upgrade to have content-type specific schema
-<<<<<<< HEAD
           (target_node[:content][mime_type] ||= {}).merge!(schema: schema)
-=======
-          target_node[:content][mime_type] = {} if target_node[:content][mime_type].nil?
-          target_node[:content][mime_type][:schema] = schema
->>>>>>> d645df20
         end
       end
 
