source "https://rubygems.org"

# Allow the rails version to come from an ENV setting so Travis can test multiple versions.
# See http://www.schneems.com/post/50991826838/testing-against-multiple-rails-versions/
rails_version = ENV['RAILS_VERSION'] || '5.1.2'

gem 'rails', "#{rails_version}"

case rails_version.split('.').first
when '3'
  gem 'strong_parameters'
when '4', '5', '6'
  gem 'responders'
end

<<<<<<< HEAD
gem 'sqlite3', '~> 1.3.6'
=======
case rails_version.split('.').first
when '3', '4', '5'
  gem 'sqlite3', '~> 1.3.6'
when  '6'
  gem 'sqlite3', '~> 1.4.1'
end
>>>>>>> b41d4e12

gem 'rswag-api', path: './rswag-api'
gem 'rswag-ui', path: './rswag-ui'

group :test do
  gem 'test-unit'
  gem 'rspec-rails'
  gem 'generator_spec'
  gem 'capybara'
  gem 'capybara-webkit'
  gem 'rswag-specs', path: './rswag-specs'
end

group :assets do
  gem 'uglifier'
  gem 'therubyracer'
end

gem 'byebug'
gem 'puma'<|MERGE_RESOLUTION|>--- conflicted
+++ resolved
@@ -13,16 +13,12 @@
   gem 'responders'
 end
 
-<<<<<<< HEAD
-gem 'sqlite3', '~> 1.3.6'
-=======
 case rails_version.split('.').first
 when '3', '4', '5'
   gem 'sqlite3', '~> 1.3.6'
 when  '6'
   gem 'sqlite3', '~> 1.4.1'
 end
->>>>>>> b41d4e12
 
 gem 'rswag-api', path: './rswag-api'
 gem 'rswag-ui', path: './rswag-ui'
